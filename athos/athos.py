#!/usr/bin/python3

""" Mininet IXP Topology tester

Generates a mininet topology based on the info gathered from IXP Manager and the
faucet config generator
"""

import sys
import json
import time
from datetime import datetime
from subprocess import call
from mininet.topo import Topo
from mininet.net import Mininet
from mininet.node import RemoteController
from mininet.cli import CLI
from mininet.log import output, info, error, warn
from athos.p4_mininet import P4Switch


DEFAULT_INPUT_FILE = "/etc/athos/topology.json"
DEFAULT_P4_COMPILER = "p4c"
DEFAULT_P4_OPTIONS = "--target bmv2 --arch"
DEFAULT_P4_SWITCH = "simple_switch"
DEFAULT_UMBRELLA_JSON = "/etc/athos/umbrella.json"
DEFAULT_LOG_FILE = "/var/log/athos/athos.log"

LOGMSGFORMAT = '%(message)s'

class ATHOS():
    """ Mininet IXP topology tester.

        Takes json with topology information and builds a network based on this.
        It will check the reachability of all hosts as well as redundancy is
        working by turning off each link between switches and validates that
        hosts are still able to communicate. """

    def __init__(self):
        self.net = None
        self.network_matrix = None
        self.hosts_matrix = None
        self.link_matrix = None
        self.switch_dps = None
        self.vlan_matrix = {}
        self.vlan_to_host_id = []
        self.p4_switches = []
        self.logger = None


    def build_network(self, thrift_port_base=9190):
        """ Builds a mininet network based on the network matrix that's been
            given """

        topo = self.MyTopo(hosts_matrix=self.hosts_matrix,
                           switch_matrix=self.link_matrix,
                           switch_dps=self.switch_dps,
                           p4_switches=self.p4_switches,
                           logger=self.logger,
                           thrift_port_base=thrift_port_base)
        self.net = Mininet(
            topo=topo,
            controller=RemoteController(
                name="faucet",
                ip="127.0.0.1",
                port=6653
            ))


    def test_network(self, no_redundancy=False, ping_count=1):
        """ Sets up the network and tests that all hosts can ping each other in
            ipv4 and ipv6. Also tests failover by disabling links between
            switches """
        self.ping_vlan_v4(ping_count)
        # Compensates for ipv6 taking some time to set up
        time.sleep(1)
        self.ping_vlan_v6(ping_count)
        # No redundancy mode until p4 redundancy has been tested more
        if no_redundancy or self.p4_switches:
            return
        for link in self.link_matrix:
            source_switch, destination_switch = link[0], link[2]
            self.log_info(f"Setting link between {source_switch}  " +
                          f"and {destination_switch} down")
            self.net.configLinkStatus(source_switch, destination_switch, "down")
            self.ping_vlan_v4(ping_count)
            self.ping_vlan_v6(ping_count)
            self.log_info(f"Setting link between {source_switch} " +
                          f"and {destination_switch} up")
            self.net.configLinkStatus(source_switch, destination_switch, "up")
            self.ping_vlan_v4(ping_count)
            self.ping_vlan_v6(ping_count)


    def cleanup_ips(self):
        """ Cleans up ip addresses, in particular hosts with multiple interfaces
            and vlans """
        self.vlan_matrix["none"] = []
        for iface in self.hosts_matrix:
            host = {"name": iface["name"]}
            host["port"] = f"h{iface['id']}-eth0"
            host["id"] = iface["id"]
            if "ipv4" in iface:
                host["ipv4"] = iface["ipv4"]
            if "ipv6" in iface:
                host["ipv6"] = iface["ipv6"]
                self.add_ipv6(iface['id'], f"h{iface['id']}-eth0", iface)
            if "vlan" not in iface:
                self.vlan_matrix["none"].append(host)
        for iface in self.vlan_to_host_id:
            host = {"name": iface["name"]}
            host["port"] = "eth-0"
            if "ipv4" in iface:
                host["ipv4"] = iface["ipv4"]
            if "ipv6" in iface:
                host["ipv6"] = iface["ipv6"]
            hnode = self.net.getNodeByName(f"h{iface['id']}")
            if hnode.IP() == "127.0.0.1":
                hnode.cmd(f"ip addr del dev h{iface['id']}-eth0 127.0.0.1")
                hnode.cmd(f"ip -6 addr flush dev h{iface['id']}-eth0")
            hnode.cmd(f"ip link set dev h{iface['id']}-eth0 {iface['mac']}")
            self.add_vlan(iface["id"], iface, 0)


    def add_vlan(self, hostname, iface, port):
        """ Adds a vlan address to the specified port """
        self.vlan_matrix.setdefault(iface["vlan"], [])
        host_node = self.net.getNodeByName(f"h{hostname}")
        phase = f"h{hostname}-eth{port}"
        vid = iface["vlan"]
        vlan_port_name = f"eth{port}.{vid}" if iface['tagged'] else f'h{iface["id"]}-eth0'
        host = {"name": iface["name"]}
        host["port"] = vlan_port_name
        host["id"] = iface["id"]
        if iface["tagged"]:
            host_node.cmd(f'ip link add link {phase} name ' +
                        f'{vlan_port_name} type vlan id {vid}')
        if "ipv4" in iface:
            host_node.cmd(f"ip addr add dev {vlan_port_name} {iface['ipv4']}")
        if "ipv6" in iface:
            self.add_ipv6(hostname, vlan_port_name, iface)
<<<<<<< HEAD
=======
            host["ipv6"] = iface["ipv6"]
>>>>>>> 9a98fd64
        if iface["tagged"]:
            host_node.cmd(f"ip link set dev {vlan_port_name} up")
        self.vlan_matrix[iface["vlan"]].append(host)


    def add_ipv6(self, hostname, portname, iface):
        """ Removes the default ipv6 address from hosts and adds the ip based on
            the hosts matrix """
        host_node = self.net.getNodeByName(f"h{hostname}")
        host_node.cmd(f"ip -6 addr flush dev {portname}")
        host_node.cmd(f"ip -6 addr add dev {portname} {iface['ipv6']}")

    def ping_vlan_v4(self, ping_count=1):
        """ Uses the hosts matrix and pings all the ipv6 addresses, similar to
            mininet's pingall format """
        self.log_info('*** Ping: testing ping4 reachability')
        packets = 0
        lost = 0
        ploss = None
        for vlan in self.vlan_matrix:
            self.log_info(f"Testing reachability for hosts with vlan: {vlan}")
            for host in self.vlan_matrix[vlan]:
                results = []
                if "ipv4" not in host:
                    continue
                host_node = self.net.getNodeByName(f"h{host['id']}")
                self.to_console(f'{host["name"]} -> ')
                for dst in self.vlan_matrix[vlan]:
                    if dst is host:
                        continue
                    if "ipv4" not in dst:
                        continue
                    addr = dst['ipv4'].split('/')[0]
                    result = host_node.cmd(f'ping -I {host["port"]}' +
                                           f' -c{ping_count} -i 0.01 {addr}')
                    self.logger.debug(result)
                    sent, received = self.net._parsePing(result)
                    packets += sent
                    lost += sent - received
                    out = 'X'
                    if received:
                        out = dst["name"]
                    self.to_console(f'{out} ')
                    results.append(out)
                output('\n')
        if packets > 0:
            ploss = 100.0 * lost / packets
            received = packets - lost
            self.log_info("*** Results: %i%% dropped (%d/%d received)" %
                          (ploss, received, packets))


    def ping_vlan_v6(self, ping_count=1):
        """ Uses the hosts matrix and pings all the ipv6 addresses, similar to
            mininet's pingall format """
        self.log_info('*** Ping: testing ping6 reachability')
        packets = 0
        lost = 0
        ploss = None
        for vlan in self.vlan_matrix:
            self.log_info(f"Testing reachability for hosts with vlan: {vlan}")
            for host in self.vlan_matrix[vlan]:
                if "ipv6" not in host:
                    continue
                host_node = self.net.getNodeByName(f"h{host['id']}")
                output(f'{host["name"]} -> ')
                for dst in self.vlan_matrix[vlan]:
                    if dst is host:
                        continue
                    if "ipv6" not in dst:
                        continue
                    addr = dst['ipv6'].split('/')[0]
                    result = host_node.cmd(f'ping6 -I {host["port"]}' +
                                           f' -c{ping_count}' +
                                           f' -i 0.01 {addr}')
                    self.logger.debug(result)
                    sent, received = self.net._parsePing(result)
                    packets += sent
                    lost += sent - received
                    out = 'X'
                    if received:
                        out = dst["name"]
                    output(f'{out} ')
                output('\n')
        if packets > 0:
            ploss = 100.0 * lost / packets
            received = packets - lost
            self.log_info("*** Results: %i%% dropped (%d/%d received)" %
                          (ploss, received, packets))


    def start(self, args, logger):
        """ Starts the program """

        self.logger = logger
        ping_count = 1

        info(f"{datetime.now().strftime('%b %d %H:%M:%S')}\n")
        info('Starting new Testing instance\n')
        nw_matrix = None
        if args.json_topology:
            self.log_error("Direct JSON is not yet supported")
            sys.exit()
        if args.topology_file:
            nw_matrix = self.open_file(args.topology_file)

        if not args.json_topology and not args.topology_file:
            nw_matrix = self.open_file(DEFAULT_INPUT_FILE)

        if not nw_matrix:
            self.log_error("No topology discovered. Please check input files")

        try:
            ping_count = int(args.ping)
        except TypeError as err:
            self.log_error('Ping input is not a number,' +
                           f' using the default ping count of 1\n{err}')

        t_port = None
        if args.thrift_port:
            t_port = args.thrift_port

        if nw_matrix:
            self.parse_config(nw_matrix)
            self.build_network(t_port)
            self.net.start()
            self.cleanup_ips()

            if args.script:
                ATHOS.run_start_script(args.script)

            if args.cli:
                CLI(self.net)
            else:
                self.test_network(args.no_redundancy, ping_count)
            self.net.stop()


    def parse_json(self, json_string):
        """ Parses json string entered through cli """
        data = None
        try:
            data = json.loads(json_string)
        except ValueError as err:
            self.log_error(f"Error in the input json string\n{err}")
        return data


    def open_file(self, input_file):
        """ Opens the json file that contains the network topology """
        data = None
        try:
            with open(input_file) as json_file:
                data = json.load(json_file)
        except (UnicodeDecodeError, PermissionError, ValueError) as err:
            self.log_error(f"Error in the file {input_file}\n{err}")
        except FileNotFoundError as err:
            self.log_error(f"File not found: {input_file}\n")
            if input_file is DEFAULT_INPUT_FILE:
                self.log_error(
                    "Please specify a default topology in " +
                    "/etc/mxitt/topology.json or specify a topology file " +
                    f"using the -i --input option\n{err}")
                sys.exit()

        return data

    @staticmethod
    def run_start_script(script):
        """ Runs specified startup script before continuing. Typical use cases
            would be starting controllers or loading switches with rules """
        call(script, shell=True)


    def parse_config(self, nw_matrix):
        """ Parses and validates the config """
        err_msg = "Malformed config detected!"
        try:
            if "hosts_matrix" not in nw_matrix:
                raise ConfigError(f"{err_msg}No 'hosts_matrix' found\n")
            if "switch_matrix" not in nw_matrix:
                raise ConfigError(f"{err_msg}No 'hosts_matrix' found\n")
        except ConfigError as err:
            self.log_error(err)
            sys.exit()
        self.check_hosts_config(nw_matrix["hosts_matrix"])
        self.check_switch_config(nw_matrix["switch_matrix"])
        self.hosts_matrix = self.flatten_nw_matrix(nw_matrix)


    def check_hosts_config(self, host_matrix):
        """ Parses and validates the hosts matrix """
        err_msg = ("Malformed config detected in the hosts section!\n" +
                   "Please check the config:\n")
        if not host_matrix:
            self.log_error(f"{err_msg} hosts_matrix doesn't have any content\n")

        for host in host_matrix:
            malformed = False
            if "name" not in host:
                self.log_error(f"{err_msg} Entry detected without a name\n")
                malformed = True

            if "interfaces" not in host:
                self.log_error(f"{err_msg} Entry detected " +
                               "without any interfaces\n")
                malformed = True
            if malformed:
                sys.exit()

            self.check_host_interfaces(err_msg, host)


    def check_host_interfaces(self, err_msg, host):
        """ Parse and validates the host's interfaces """
        err_msg = err_msg + f"Host: {host['name']} has an error"

        try:
            if not host["interfaces"]:
                raise ConfigError(f"{err_msg} interfaces section is empty")

            for iface in host["interfaces"]:
                if "swport" not in iface:
                    raise ConfigError(f"{err_msg}. It does not have a " +
                                      "switch port\n")
                if "switch" not in iface:
                    raise ConfigError(f"{err_msg}. It does not have an " +
                                      "assigned switch\n")
                if "ipv4" in iface:
                    self.check_ipv4_address(err_msg, iface["ipv4"])
                if "ipv6" in iface:
                    self.check_ipv6_address(err_msg, iface["ipv6"])
                if "ipv4" not in iface and "ipv6" not in iface:
                    raise ConfigError(f"{err_msg}. It has neither an IPv4" +
                                      " or IPv6 address\n")
                if "mac" not in iface:
                    iface["mac"] = \
                        self.check_for_available_mac(err_msg, iface,
                                                     host["interfaces"])
                if "mac" in iface:
                    self.check_mac_address(err_msg, iface["mac"])
                if "vlan" in iface:
                    self.check_vlan_validity(err_msg, iface["vlan"])

        except ConfigError as err:
            self.log_error(err)
            sys.exit()

    def check_ipv4_address(self, err_msg, v4_address):
        """ Checks validity of ipv4 address """
        try:
            if not v4_address:
                raise ConfigError(f"{err_msg} please check that ipv4 sections" +
                                  "have addresses assigned")
            if "." not in v4_address or "/" not in v4_address:
                raise ConfigError(f"{err_msg} in the ipv4 section\n" +
                                  f"IPv4 section: {v4_address}\n")
        except ConfigError as err:
            self.log_error(err)
            sys.exit()


    def check_ipv6_address(self, err_msg, v6_address):
        """ Checks validity of ipv6 address """
        try:
            if not v6_address:
                raise ConfigError(f"{err_msg} please check that ipv6 sections" +
                                  "have addresses assigned")
            if ":" not in v6_address or "/" not in v6_address:
                raise ConfigError(f"{err_msg} in the ipv6 section\n" +
                                  f"IPv6 section: {v6_address}\n")
        except ConfigError as err:
            self.log_error(err)
            sys.exit()


    def check_mac_address(self, err_msg, mac_address):
        """ Checks validity of MAC address """
        try:
            if not mac_address:
                raise ConfigError(f"{err_msg} please check that MAC sections" +
                                  "have addresses assigned")
            if ":" not in mac_address:
                raise ConfigError(f"{err_msg} in the MAC section. Currently " +
                                  "only : seperated addresses are supported\n" +
                                  f"MAC section: {mac_address}\n")
        except ConfigError as err:
            self.log_error(err)
            sys.exit()


    def check_for_available_mac(self, err_msg, iface, host_interfaces):
        """ Checks if port another mac address is assigned to the port """
        mac = ""
        try:
            for other_iface in host_interfaces:
                if iface is other_iface:
                    continue

                if iface["switch"] == other_iface["switch"] and \
                iface["swport"] == other_iface["swport"] and \
                "mac" in other_iface:

                    mac = other_iface["mac"]

            if not mac:
                raise ConfigError(f"{err_msg} in the mac section. " +
                                  "No mac address was provided")
        except ConfigError as err:
            self.log_error(err)

        return mac


    def check_vlan_validity(self, err_msg, vlan):
        """ Checks that the assigned vlan is a valid value """
        try:
            vid = int(vlan)
            if vid < 0 or vid > 4095:
                raise ConfigError(f"{err_msg}. Invalid vlan id(vid) detected" +
                                  "Vid should be between 1 and 4095. " +
                                  f"Vid: {vid} detected\n")
        except (ConfigError, ValueError) as err:
            self.log_error(err)
            sys.exit()


    def check_switch_config(self, sw_matrix):
        """ Parses and validates the switch matrix """
        err_msg = ("Malformed config detected in the switch section!\n" +
                   "Please check the config:\n")
        try:
            if not sw_matrix:
                raise ConfigError(f"{err_msg}Switch matrix is empty")
            if "links" not in sw_matrix:
                raise ConfigError(f"{err_msg}No links section found")
            for link in sw_matrix["links"]:
                if len(link) != 4:
                    raise ConfigError(f"{err_msg}Invalid link found."+
                                      "Expected link format:\n"
                                      "[switch1_name,a,swithch2_name,b]\n" +
                                      "Where a is the port on switch1 " +
                                      "connected to switch2, and vice versa " +
                                      f"for b\nLink found: {link}")
                port_a = int(link[1])
                port_b = int(link[3])

                if port_a < 0 or port_a > 255 or port_b < 0 or port_b > 255:
                    raise ConfigError("Invalid port number detected. Ensure" +
                                      "that port numbers are between 0 and 255"+
                                      f"sw1_port: {port_a}\t sw2_port:{port_b}")
            if "dp_ids" not in sw_matrix:
                self.log_warn(f"{err_msg}No dp_id section found, dp_ids " +
                              "generated in Mininet might not match those in " +
                              "controller config")
            else:
                for _, dp_id in sw_matrix["dp_ids"].items():
                    if not hex(dp_id):
                        raise ConfigError(f"{err_msg}Please ensure that" +
                                          " dp_ids are valid numbers")
                self.switch_dps = sw_matrix["dp_ids"]
            if "p4" in sw_matrix:
                self.p4_switches = sw_matrix["p4"]
            self.link_matrix = sw_matrix["links"]

        except ConfigError as err:
            self.log_error(err)
            sys.exit()
        except ValueError as err:
            self.log_error(f"{err_msg} Please check value of port numbers")
            self.log_error(err)
            sys.exit()


    def flatten_nw_matrix(self, nw_matrix):
        """ Flattens out the topology matrix turning each interface into a
            separate namespace """
        flattened_matrix = []
        id = 1
        for host in nw_matrix["hosts_matrix"]:
            hname = host["name"]
            connected_sw = {}
            ifaces = []
            vlan_ifaces = []
            untagged_ids = []
            tagged_ids = []
            for iface in host["interfaces"]:
                switch = iface["switch"]
                swport = iface["swport"]
                if switch not in connected_sw:
                    connected_sw[switch] = {swport:id}
                    h = iface
                    h["name"] = hname
                    h["id"] = id
                    if "vlan" not in iface:
                        ifaces.append(h)
                        untagged_ids.append(id)
                    else:
                        vlan_ifaces.append(h)
                        tagged_ids.append(id)
                    id += 1
                    continue
                if swport not in connected_sw[switch]:
                    connected_sw[switch][swport] = id
                    h = iface
                    h["name"] = hname
                    h["id"] = id
                    if "vlan" not in iface:
                        ifaces.append(h)
                        untagged_ids.append(id)
                    else:
                        vlan_ifaces.append(h)
                        tagged_ids.append(id)
                    id += 1
                    continue

                tempid = connected_sw[switch][swport]
                h = iface
                h["name"] = hname
                h["id"] = tempid
                if "vlan" not in iface:
                    ifaces.append(h)
                    untagged_ids.append(tempid)
                else:
                    vlan_ifaces.append(h)
                    tagged_ids.append(tempid)
                id += 1
                continue

            for iface in vlan_ifaces:
                if iface["id"] not in untagged_ids:
                    # To prevent interference with multiple vlans on same iface
                    untagged_ids.append(iface["id"])
                    ifaces.append(iface)
            self.vlan_to_host_id.extend(vlan_ifaces)
            flattened_matrix.extend(ifaces)

        return flattened_matrix


    @staticmethod
    def to_console(message):
        """ Outputs log message to console """
        output(message)

    def log_info(self, message):
        """ Workaround to make mininet logger work with normal logger """
        info(f'{message}\n')
        self.logger.info(message)

    def log_error(self, message):
        """ Workaround to make mininet logger work with normal logger """
        error(f'{message}\n')
        self.logger.error('message')

    def log_warn(self, message):
        """ Workaround to make mininet logger work with normal logger """
        warn(f'{message}\n')
        self.logger.warning('message')

    class MyTopo(Topo):
        """ Custom topology generator """

        def __init__(self, hosts_matrix=None, switch_matrix=None,
                     switch_dps=None, p4_switches=None,
                     sw_path=DEFAULT_P4_SWITCH,
                     p4_json=DEFAULT_UMBRELLA_JSON,
                     logger=None,
                     thrift_port_base=9190):
            """ Create a topology based on input JSON"""

            # Initialize topology
            Topo.__init__(self)
            switch_list = []
            self.logger = logger

            for sw in switch_dps:
                dp_id = switch_dps[sw]
                switch_list.append(sw)
                self.addSwitch(sw, dpid='%x' % dp_id)
            if p4_switches:
                self.log_info('Adding p4 switches:')
                i = 0
                for sw in p4_switches:
                    self.log_info(f'{sw}')
                    # Need to allow for multiple p4 switches to be used
                    # Can't use 9090 due to promethues clash
                    t_port = int(thrift_port_base) + int(i)
                    i += 1
                    self.addSwitch(sw, cls=P4Switch,
                                   sw_path=sw_path,
                                   json_path=p4_json,
                                   thrift_port=t_port
                                   )
                    switch_list.append(sw)
            for switch in switch_matrix:
                self.addLink(switch[0], switch[2],
                             int(switch[1]), int(switch[3]))

            for host in hosts_matrix:
                self.host_add(host)


        def host_add(self, host):
            """ Adds the host to the network """
            hname = f"h{host['id']}"
            if "ipv4" in host and "vlan" not in host:
                self.addHost(hname, ip=host["ipv4"], mac=host["mac"],
                             intf="eth-0")
            if "ipv4" in host and "tagged" in host and not host["tagged"]:
                self.addHost(hname, ip=host["ipv4"], mac=host["mac"],
                             intf="eth-0")
            else:
                self.addHost(hname, ip="127.0.0.1/32", mac=host["mac"],
                             intf="eth-0")
            self.addLink(host["switch"], hname, host["swport"])

        @staticmethod
        def to_console(message):
            """ Outputs log message to console """
            output(message)

        def log_info(self, message):
            """ Workaround to make mininet logger work with normal logger """
            info(f'{message}\n')
            self.logger.info(message)

        def log_error(self, message):
            """ Workaround to make mininet logger work with normal logger """
            error(f'{message}\n')
            self.logger.error('message')

class ConfigError(Exception):
    """ Exception handler for misconfigured configurations """
    pass<|MERGE_RESOLUTION|>--- conflicted
+++ resolved
@@ -139,10 +139,7 @@
             host_node.cmd(f"ip addr add dev {vlan_port_name} {iface['ipv4']}")
         if "ipv6" in iface:
             self.add_ipv6(hostname, vlan_port_name, iface)
-<<<<<<< HEAD
-=======
             host["ipv6"] = iface["ipv6"]
->>>>>>> 9a98fd64
         if iface["tagged"]:
             host_node.cmd(f"ip link set dev {vlan_port_name} up")
         self.vlan_matrix[iface["vlan"]].append(host)
